## Quick Start

We want to make it as easy as possible for you to start engaging with Suzieq. We support two ways in which you can get started with Suzieq. The first is using pre-built Docker containers, and the second is as a regular python package.

### As a Docker Container

<<<<<<< HEAD
To get started seeing the kind of analysis Suzieq provides today, we have a demo container that has data in including the image.
```
=======
To get started seeing the kind of analysis Suzieq provides today, we have a demo container that has data in including the the image.

>>>>>>> 6124d800
    docker run -it -p 8501:8501 --name suzieq netenglabs/suzieq-demo
    suzieq-cli # for the CLI
    suzieq-gui # for the GUI. Connect to http://localhost:8501 via the browser to access the GUI
```
When you're within the suzieq-cli, you can run device unique columns=namespace to see the list of different scenarios, we've gathered data for. Use help inside the suzieq-cli to navigate your way around the CLI. Network operators should find the CLI easy to use as a router/bridge CLI as it provides contextual help and completions.

To start collecting data for your network, create an inventory file to gather the data from following the instructions here. Decide the directory where the data will be stored (ensure you have sufficient available space if you're going to be running the poller, say 100 MB at least). Lets call this dbdir. Now launch the suzieq docker container as follows:
```
    docker run -it -vdbdir:/suzieq/parquet --name sq-poller netenglabs/suzieq
    docker attach sq-poller # connect to the container
```

<<<<<<< HEAD
<!-- I think that the commented sentence below is what remains from an older documentation version -->

Launch the poller with the appropriate options. For example, `sq-poller -D inventory.yml -k` where <!-- mydatacenter is the name of the namespace where the data associated with the inventory is stored and --> inventory.yml is the inventory file in Suzieq poller native format (Use `-a` if you're using Ansible inventory file format).
=======
Launch the poller with the appropriate options. For example, sq-poller -D inventory.yml -k where mydatacenter is the name of the namespace where the data associated with the inventory is stored and inventory.yml is the inventory file in Suzieq poller native format (Use -a if you're using Ansible inventory file format).
>>>>>>> 6124d800

### As a Python Package

Suzieq is also available as a standard Python package that you can install via pip. We strongly recommend the use of [Python virtual environment](https://docs.python.org/3.8/tutorial/venv.html). **Suzieq only works with Python versions 3.7.1 and above, and on Linux and MacOS**. The releases are always tested with Python versions 3.7 and 3.8. 

To install suzieq via pip run:
```
    pip install suzieq
```

To setup a virtual environment if you don't know how to, is as simple as:

* Running ```python -m venv suzieq-env``` (Assuming suzieq-env is a directory in the current folder you want to create the virtual environment in. The directory name can be anything you want it to be).
* Activating the virtual environment by changing directory to suzieq-env, and running ```source bin/activate```

Now, you can install suzieq via pip install as described above. 

Now you can use the main applications of Suzieq:

* sq-poller: The poller to gather the data from the various routers and bridges and Linux servers
* suzieq-gui: The GUI front end to view, query and analyze the data
* suzieq-cli: The CLI front end to view, query and analyze the data
* sq-rest-server: The REST API server<|MERGE_RESOLUTION|>--- conflicted
+++ resolved
@@ -4,13 +4,8 @@
 
 ### As a Docker Container
 
-<<<<<<< HEAD
 To get started seeing the kind of analysis Suzieq provides today, we have a demo container that has data in including the image.
 ```
-=======
-To get started seeing the kind of analysis Suzieq provides today, we have a demo container that has data in including the the image.
-
->>>>>>> 6124d800
     docker run -it -p 8501:8501 --name suzieq netenglabs/suzieq-demo
     suzieq-cli # for the CLI
     suzieq-gui # for the GUI. Connect to http://localhost:8501 via the browser to access the GUI
@@ -23,13 +18,9 @@
     docker attach sq-poller # connect to the container
 ```
 
-<<<<<<< HEAD
-<!-- I think that the commented sentence below is what remains from an older documentation version -->
 
 Launch the poller with the appropriate options. For example, `sq-poller -D inventory.yml -k` where <!-- mydatacenter is the name of the namespace where the data associated with the inventory is stored and --> inventory.yml is the inventory file in Suzieq poller native format (Use `-a` if you're using Ansible inventory file format).
-=======
-Launch the poller with the appropriate options. For example, sq-poller -D inventory.yml -k where mydatacenter is the name of the namespace where the data associated with the inventory is stored and inventory.yml is the inventory file in Suzieq poller native format (Use -a if you're using Ansible inventory file format).
->>>>>>> 6124d800
+
 
 ### As a Python Package
 

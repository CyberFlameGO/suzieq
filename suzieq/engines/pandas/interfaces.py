from ipaddress import ip_network
import re

import numpy as np
import pandas as pd
from ciscoconfparse import CiscoConfParse

from suzieq.engines.pandas.engineobj import SqPandasEngine
from suzieq.shared.confutils import (get_access_port_interfaces,
                                     get_trunk_port_interfaces)
from suzieq.shared.utils import build_query_str


class InterfacesObj(SqPandasEngine):
    '''Backend class to handle manipulating interfaces table with pandas'''

    @staticmethod
    def table_name():
        '''Table name'''
        return 'interfaces'

    def get(self, **kwargs):
        """Handling state outside of regular filters"""
        state = kwargs.pop('state', '')
        iftype = kwargs.pop('type', '')
        ifname = kwargs.get('ifname', '')
        vrf = kwargs.pop('vrf', '')
        master = kwargs.pop('master', [])
        columns = kwargs.pop('columns', [])
        user_query = kwargs.pop('query_str', '')
        vlan = kwargs.pop('vlan', '')
        portmode = kwargs.pop('portmode', '')

        addnl_fields = []
        if vrf:
            master.extend(vrf)

        fields = self.schema.get_display_fields(columns)
        self._add_active_to_fields(kwargs.get('view', self.iobj.view), fields,
                                   addnl_fields)

        drop_cols = []
        user_query_cols = self._get_user_query_cols(user_query)
        addnl_fields += [x for x in user_query_cols if x not in addnl_fields]

        if not ifname and iftype and iftype != ["all"]:
            df = super().get(type=iftype, master=master, columns=fields,
                             addnl_fields=addnl_fields, **kwargs)
        elif not ifname and iftype != ['all']:
            df = super().get(master=master, type=['!internal'], columns=fields,
                             addnl_fields=addnl_fields, **kwargs)
        else:
            df = super().get(master=master, columns=fields,
                             addnl_fields=addnl_fields, **kwargs)

        if df.empty:
            return df

        if portmode or any(x in fields
                           for x in ['vlan', 'vlanList', 'portmode']):
            for x in ['ipAddressList', 'ip6AddressList']:
                if x in columns or '*' in columns:
                    continue
                drop_cols.append(x)
            df = self._add_portmode(df, **kwargs)

        if vlan or "vlanList" in fields:
<<<<<<< HEAD
            df = self._add_vlanlist(df)
=======
            df = self._add_vlanlist(df, **kwargs)
>>>>>>> 847c7c28

        if state or portmode:
            query_str = build_query_str([], self.schema, state=state,
                                        portmode=portmode)

            df = df.query(query_str)

        if vlan:
            # vlan needs to be looked at even in vlanList
            vlan = [int(x) for x in vlan]
            query_str = f' (vlan.isin({vlan}) or ' \
                f'@self._is_any_in_list(vlanList, {vlan}))'
            df = df.query(query_str)

        if user_query:
            df = self._handle_user_query_str(df, user_query)

        if not (iftype or ifname) and 'type' in df.columns:
            return df.query('type != "internal"') \
                     .reset_index(drop=True)[fields]
        else:
            return df.reset_index(drop=True)[fields]

    def aver(self, what="", **kwargs) -> pd.DataFrame:
        """Assert that interfaces are in good state"""

        ignore_missing_peer = kwargs.pop('ignore_missing_peer', False)

        if what == "mtu-value":
            result_df = self._assert_mtu_value(**kwargs)
        else:
            result_df = self._assert_interfaces(ignore_missing_peer, **kwargs)
        return result_df

    def summarize(self, **kwargs) -> pd.DataFrame:
        """Summarize interface information"""
        self._init_summarize(**kwargs)
        if self.summary_df.empty:
            return self.summary_df

        # Loopback interfaces on Linux have "unknown" as state
        self.summary_df["state"] = self.summary_df['state'] \
                                       .map({"unknown": "up",
                                             "up": "up", "down": "down",
                                             "notConnected": "notConnected"})

        self._summarize_on_add_field = [
            ('deviceCnt', 'hostname', 'nunique'),
            ('interfaceCnt', 'ifname', 'count'),
        ]

        self._summarize_on_add_with_query = [
            ('devicesWithL2Cnt', 'master == "bridge"', 'hostname', 'nunique'),
            ('devicesWithVxlanCnt', 'type == "vxlan"', 'hostname'),
            ('ifDownCnt', 'state != "up" and adminState == "up"', 'ifname'),
            ('ifAdminDownCnt', 'adminState != "up"', 'ifname'),
            ('ifWithMultipleIPCnt', 'ipAddressList.str.len() > 1', 'ifname'),
        ]

        self._summarize_on_add_list_or_count = [
            ('uniqueMTUCnt', 'mtu'),
            ('uniqueIfTypesCnt', 'type'),
            ('speedCnt', 'speed'),
        ]

        self._summarize_on_add_stat = [
            ('ifChangesStat', 'type != "bond"', 'numChanges'),
        ]

        self._summarize_on_perdevice_stat = [
            ('ifPerDeviceStat', '', 'ifname', 'count')
        ]

        self._gen_summarize_data()

        # The rest of the summary generation is too specific to interfaces
        original_summary_df = self.summary_df
        self.summary_df = original_summary_df.explode(
            'ipAddressList').dropna(how='any')

        if not self.summary_df.empty:
            self.nsgrp = self.summary_df.groupby(by=["namespace"])
            self._add_field_to_summary(
                'ipAddressList', 'nunique', 'uniqueIPv4AddrCnt')
        else:
            self._add_constant_to_summary('uniqueIPv4AddrCnt', 0)
        self.summary_row_order.append('uniqueIPv4AddrCnt')

        self.summary_df = original_summary_df \
            .explode('ip6AddressList') \
            .dropna(how='any') \
            .query('~ip6AddressList.str.startswith("fe80:")')

        if not self.summary_df.empty:
            self.nsgrp = self.summary_df.groupby(by=["namespace"])
            self._add_field_to_summary(
                'ip6AddressList', 'nunique', 'uniqueIPv6AddrCnt')
        else:
            self._add_constant_to_summary('uniqueIPv6AddrCnt', 0)
        self.summary_row_order.append('uniqueIPv6AddrCnt')

        self._post_summarize(check_empty_col='interfaceCnt')
        return self.ns_df.convert_dtypes()

    def _assert_mtu_value(self, **kwargs) -> pd.DataFrame:
        """Workhorse routine to match MTU value"""

        columns = ["namespace", "hostname", "ifname", "state", "mtu",
                   "timestamp"]

        matchval = kwargs.pop('matchval', [])
        result = kwargs.pop('result', '')

        matchval = [int(x) for x in matchval]

        result_df = self.get(columns=columns, **kwargs) \
                        .query('ifname != "lo"')

        if not result_df.empty:
            result_df['result'] = result_df.apply(
                lambda x, matchval: 'pass' if x['mtu'] in matchval else 'fail',
                axis=1, args=(matchval,))

        if result == "fail":
            result_df = result_df.query('result == "fail"')
        elif result == "pass":
            result_df = result_df.query('result == "pass"')

        return result_df

    # pylint: disable=too-many-statements
    def _assert_interfaces(self, ignore_missing_peer: bool, **kwargs) \
            -> pd.DataFrame:
        """Workhorse routine that validates MTU match for specified input"""
        columns = kwargs.pop('columns', [])
        result = kwargs.pop('result', 'all')
        state = kwargs.pop('state', '')
        iftype = kwargs.pop('type', [])
        ifname = kwargs.pop('ifname', [])
        hostname = kwargs.pop('hostname', [])

        def _check_field(x, fld1, fld2, reason):
            if x.skipIfCheck or x.indexPeer < 0:
                return []

            if x[fld1] == x[fld2]:
                return []
            return reason

        def _check_ipaddr(x, fld1, fld2, reason):
            # If we have no peer, don't check
            if x.skipIfCheck or x.indexPeer < 0:
                return []

            if len(x[fld1]) != len(x[fld2]):
                return reason

            if (len(x[fld1]) != 0):
                if (x[fld1][0].split('/')[1] == "32" or
                    (ip_network(x[fld1][0], strict=False) ==
                        ip_network(x[fld2][0], strict=False))):
                    return []
            else:
                return []

            return reason

        columns = ['*']

        if not state:
            state = 'up'

        if not iftype:
            iftype = ['ethernet', 'bond_slave', 'subinterface', 'vlan', 'bond']

        if_df = self.get(columns=columns, type=iftype, state=state, **kwargs)
        if if_df.empty:
            if result != 'pass':
                if_df['result'] = 'fail'
                if_df['assertReason'] = 'No data'

            return if_df

        if_df = if_df.drop(columns=['description', 'routeDistinguisher',
                                    'interfaceMac'], errors='ignore')
<<<<<<< HEAD

        # filter out loopback subinterfaces
        if 'loopback' not in iftype:
            lo_pattern = r'^(lo.*)|(.*oopback.*)$'
            if_df = if_df[if_df.apply(
                lambda x: re.match(lo_pattern, x.ifname) is None,
                axis=1)]

        if_df = self._drop_junos_pifnames(if_df).reset_index()
=======

        # filter out loopback subinterfaces
        if 'loopback' not in iftype:
            lo_pattern = r'^(lo.*)|(.*oopback.*)$'
            if_df = if_df[if_df.apply(
                lambda x: re.match(lo_pattern, x.ifname) is None,
                axis=1)]

        if_df = self._drop_junos_pifnames(if_df).reset_index()

        if if_df.empty:
            if result != 'pass':
                if_df['result'] = 'fail'
                if_df['assertReason'] = 'No data'

            return if_df
>>>>>>> 847c7c28

        lldpobj = self._get_table_sqobj('lldp')
        mlagobj = self._get_table_sqobj('mlag')

        # can't pass all kwargs, because lldp acceptable arguements are
        # different than interface
        namespace = kwargs.get('namespace', [])
        lldp_df = lldpobj.get(namespace=namespace, hostname=hostname) \
                         .query('peerIfname != "-"')

        mlag_df = mlagobj.get(namespace=namespace, hostname=hostname)
        if not mlag_df.empty:
            mlag_peerlinks = set(mlag_df
                                 .groupby(by=['namespace', 'hostname',
                                              'peerLink'])
                                 .groups.keys())
        else:
            mlag_peerlinks = set()

        if 'vlanList' not in if_df.columns:
            if_df['vlanList'] = [[] for i in range(len(if_df))]

        if lldp_df.empty:
            if result != 'pass':
                if_df['assertReason'] = 'No LLDP peering info'
                if_df['result'] = 'fail'

            return if_df

        # Now create a single DF where you get the MTU for the lldp
        # combo of (namespace, hostname, ifname) and the MTU for
        # the combo of (namespace, peerHostname, peerIfname) and then
        # pare down the result to the rows where the two MTUs don't match
        idf = (
            pd.merge(
                if_df,
                lldp_df,
                left_on=["namespace", "hostname", "pifname"],
                right_on=['namespace', 'hostname', 'ifname'],
                how="outer",
            )
            .drop(columns=['ifname_y', 'timestamp_y'])
            .rename({'ifname_x': 'ifname', 'timestamp_x': 'timestamp',
                     'adminState_x': 'adminState',
                     'ipAddressList_x': 'ipAddressList',
                     'ip6AddressList_x': 'ip6AddressList',
                     'portmode_x': 'portmode'}, axis=1)
        )
        idf_nonsubif = idf.query('~type.isin(["subinterface", "vlan"])')
        idf_subif = idf.query('type.isin(["subinterface", "vlan"])')

        # Replace the bond_slave port interface with the bond interface

        idf_nonsubif = idf_nonsubif.merge(
            idf_nonsubif,
            left_on=["namespace", "peerHostname", "peerIfname"],
            right_on=['namespace', 'hostname', 'ifname'],
            how="outer", suffixes=["", "Peer"])

        idf_subif = idf_subif.merge(
            idf_subif,
            left_on=["namespace", "peerHostname", "peerIfname", 'vlan'],
            right_on=['namespace', 'hostname', 'pifname', 'vlan'],
            how="outer", suffixes=["", "Peer"])

        combined_df = pd.concat(
            [idf_subif, idf_nonsubif]).reset_index(drop=True)

        combined_df = combined_df \
            .drop(columns=["hostnamePeer", "pifnamePeer",
                           "mgmtIP", "description"]) \
            .dropna(subset=['hostname', 'ifname']) \
            .drop_duplicates(subset=['namespace', 'hostname', 'ifname'])

        if not combined_df.empty and hostname:
            combined_df = self._filter_hostname(combined_df, hostname)

        if not combined_df.empty and ifname:
            combined_df = combined_df.query(f'ifname.isin({ifname})')

        if combined_df.empty:
            if result != 'pass':
                if_df['assertReason'] = 'No LLDP peering info'
                if_df['result'] = 'fail'

            return if_df

        combined_df = combined_df.fillna(
            {'mtuPeer': 0, 'speedPeer': 0, 'typePeer': '',
             'peerHostname': '', 'peerIfname': '', 'indexPeer': -1})
        for fld in ['ipAddressListPeer', 'ip6AddressListPeer', 'vlanListPeer']:
            combined_df[fld] = combined_df[fld] \
                .apply(lambda x: x if isinstance(x, np.ndarray) else [])

        combined_df['assertReason'] = combined_df.apply(
            lambda x: []
            if (x['adminState'] == 'down' or
                (x['adminState'] == "up" and x['state'] == "up"))
            else [x.reason or "Interface Down"], axis=1)

        known_hosts = set(combined_df.groupby(by=['namespace', 'hostname'])
                          .groups.keys())
        # Mark interfaces that can be skippedfrom checking because you cannot
        # find a peer
        combined_df['skipIfCheck'] = combined_df.apply(
            lambda x:
            (x.master == 'bridge') or (x.type in ['bond_slave', 'vlan']),
            axis=1)

        combined_df['indexPeer'] = combined_df.apply(
            lambda x, kh: x.indexPeer
            if (x.namespace, x.hostname) in kh else -2,
            args=(known_hosts,), axis=1)

        combined_df['assertReason'] += combined_df.apply(
            lambda x: ['No Peer Found']
            if x.indexPeer == -1 and not x.skipIfCheck else [],
            axis=1)

        combined_df['assertReason'] += combined_df.apply(
            lambda x: ['Unpolled Peer']
            if x.indexPeer == -2 and not x.skipIfCheck else [],
            axis=1)

        combined_df['assertReason'] += combined_df.apply(
            lambda x: _check_field(x, 'mtu', 'mtuPeer', ['MTU mismatch']),
            axis=1)

        combined_df['assertReason'] += combined_df.apply(
            lambda x: _check_field(
                x, 'speed', 'speedPeer', ['Speed mismatch']),
            axis=1)

        combined_df['assertReason'] += combined_df.apply(
            lambda x: []
            if (x.indexPeer < 0 or
                ((x['type'] == x['typePeer']) or
                 (x['type'] == 'vlan' and x['typePeer'] == 'subinterface') or
                    (x['type'].startswith('ether') and
                     x['typePeer'].startswith('ether'))))
            else ['type mismatch'],
            axis=1)

        combined_df['assertReason'] += combined_df.apply(
            lambda x: [] if (x.indexPeer < 0 or
                             (x['portmode'] == x['portmodePeer']))
            else ['portMode Mismatch'], axis=1)

        combined_df['assertReason'] += combined_df.apply(
            lambda x:
            _check_ipaddr(x, 'ipAddressList', 'ipAddressListPeer',
                          ['IP address mismatch']), axis=1)

        # We ignore MLAG peerlinks mainly because of NXOS erroneous output.
        # NXOS displays the VLANs associated with an interface via show vlan
        # which is then further pruned out by vPC. This pruned out list needs
        # to be extracted from the vPC output and used for the peerlink
        # instead of the output of show vlan for that interface. Since most
        # platforms perform their own MLAG consistency checks, we can skip
        # doing VLAN consistency check on the peerlink.
        # TODO: A better checker for MLAG peerlinks if needed at a later time.

        combined_df['assertReason'] += combined_df.apply(
            lambda x: [] if (((x.portmode in ['access', 'trunk']) and
                              (x.indexPeer < 0 or
                               (x['vlan'] == x['vlanPeer']))) or
                             (x.portmode in ['routed', 'unknown']))
            else ['pvid Mismatch'], axis=1)

        combined_df['assertReason'] += combined_df.apply(
            lambda x, mlag_peerlinks: []
            if ((x.indexPeer > 0 and
                ((x.namespace, x.hostname, x.master) not in mlag_peerlinks) and
                 (set(x['vlanList']) == set(x['vlanListPeer']))) or
                ((x.indexPeer < 0) or
                ((x.namespace, x.hostname, x.master) in mlag_peerlinks)))
            else ['VLAN set mismatch'], args=(mlag_peerlinks,), axis=1)

        if ignore_missing_peer:
            combined_df['result'] = combined_df.apply(
                lambda x: 'fail'
                if (len(x.assertReason) and
                    (x.assertReason[0] != 'No Peer Found'))
                else 'pass', axis=1)
        else:
            combined_df['result'] = combined_df.apply(
                lambda x: 'fail' if (len(x.assertReason)) else 'pass', axis=1)

        if result == "fail":
            combined_df = combined_df.query('result == "fail"').reset_index()
        elif result == "pass":
            combined_df = combined_df.query('result == "pass"').reset_index()

        combined_df['assertReason'] = combined_df['assertReason'].apply(
            lambda x: x if len(x) else '-'
        )

        return combined_df[['namespace', 'hostname', 'ifname', 'state',
                            'peerHostname', 'peerIfname', 'result',
                            'assertReason', 'timestamp']]

    def _drop_junos_pifnames(self, if_df: pd.DataFrame) -> pd.DataFrame:
        """This function drops parent interfaces of Junos subinterfaces ending
        with .0 and rename them as the parent interface

        Args:
            if_df (pd.DataFrame): interface dataframe

        Returns:
            pd.DataFrame: updated dataframe
        """
<<<<<<< HEAD
=======
        if if_df.empty:
            return if_df

>>>>>>> 847c7c28
        # save the parent interface name in pifname column
        if_df['pifname'] = if_df.apply(
            lambda x: x['ifname'].split('.')[0]
            if x.type in ['subinterface', 'vlan']
            else x['ifname'], axis=1)

        # save the parent interface for .0 in a different column
        # this column will be used in the final merge
        if_df['pifname_0'] = if_df.apply(
            lambda x: x.ifname.split('.')[0] if x.ifname.endswith('.0')
            else x.ifname, axis=1
        )

        # Thanks for Junos, remove all the useless parent interfaces
        # if we have a .0 interface since thats the real deal

        # remove parent interfaces of .0 from dataframe
        parent_0_df = if_df.groupby(by=['namespace', 'hostname', 'pifname_0'])\
            .size().reset_index(name='counts')

        parent_0_df = parent_0_df[parent_0_df
                                  .apply(lambda x: x.counts > 1, axis=1)] \
            .rename(columns={'pifname_0': 'ifname'}) \
            .drop(columns=['counts'])

        res_df = pd.concat([if_df[['namespace', 'hostname', 'ifname']],
                            parent_0_df]).drop_duplicates(keep=False)

        if_df = if_df.merge(
            res_df,
            on=['namespace', 'hostname', 'ifname']
        )

        if_df['type'] = if_df.apply(lambda x: 'ethernet'
                                    if x['ifname'].endswith('.0')
                                    else x['type'], axis=1)

        # map subinterface into parent interface
        if_df['ifname'] = if_df.apply(
            lambda x: x['ifname'] if not x['ifname'].endswith('.0')
            else x['pifname'], axis=1)

        return if_df

    def _add_portmode(self, df: pd.DataFrame, **kwargs):
        """Add the switchport-mode i.e. acceess/trunk/routed'''

        :param df[pd.Dataframe]: The dataframe to add vlanList to
        :param kwargs[dict]: User specified dictionary of kwargs for host/ns
        :returns: original dataframe with portmode col added and filterd
        """

        if df.empty:
            return df

        namespace = kwargs.get('namespace', [])
        hostname = kwargs.get('hostname', [])

        conf_df = self._get_table_sqobj('devconfig') \
            .get(namespace=namespace, hostname=hostname)

        devdf = self._get_table_sqobj('device') \
            .get(namespace=namespace, hostname=hostname,
                 columns=['namespace', 'hostname', 'os'],
                 ignore_neverpoll=True)

        pm_df = pd.DataFrame({'namespace': [], 'hostname': [],
                              'ifname': [], 'portmode': []})

        pm_list = []
        for row in conf_df.itertuples():
            # Check what type of device this is
            # TBD: SONIC support
            if not devdf.empty:
                nos = devdf[(devdf.namespace == row.namespace) &
                            (devdf.hostname == row.hostname)]['os'].tolist()
                if not nos:
                    continue

                nos = nos[0]
                if any(x in nos for x in ['junos', 'panos']):
                    syntax = 'junos'
                else:
                    # The way we pull out Cumulus Linux conf is also ios-like
                    syntax = 'ios'
            else:
                # Heuristics now
                if '\ninterfaces {\n' in row.config or \
                   'paloaltonetworks' in row.config:
                    syntax = 'junos'
                else:
                    syntax = 'ios'
            try:
                conf = CiscoConfParse(row.config.split('\n'), syntax=syntax)
            except Exception:  # pylint: disable=broad-except
                continue

            pm_dict = get_access_port_interfaces(conf, nos)
            pm_list.extend([{'namespace': row.namespace,
                             'hostname': row.hostname,
                             'ifname': k,
                             'portmode': 'access',
                             'vlan': v} for k, v in pm_dict.items()])
            pm_dict = get_trunk_port_interfaces(conf, nos)
            pm_list.extend([{'namespace': row.namespace,
                             'hostname': row.hostname,
                             'ifname': k,
                             'portmode': 'trunk',
                             'vlan': v} for k, v in pm_dict.items()])

        pm_df = pd.DataFrame(pm_list)

        df['portmode'] = np.where(df.ipAddressList.str.len() == 0,
                                  'unknown',
                                  'routed')
        df['portmode'] = np.where(df.ip6AddressList.str.len() != 0,
                                  'routed', df.portmode)

        if not pm_df.empty:
            df = df.merge(pm_df, how='left', on=[
                'namespace', 'hostname', 'ifname'],
                suffixes=['', '_y']) \
                .fillna({'vlan_y': 0})
            df['portmode'] = np.where(df.portmode_y.isnull(), df.portmode,
                                      df.portmode_y)

        df.loc[df.ifname == "bridge", 'portmode'] = ''
        if 'vlan_y' in df.columns:
<<<<<<< HEAD
            df['vlan'] = np.where(df.vlan_y.isnull(), df.vlan,
                                  df.vlan_y)
=======
            df['vlan'] = np.where(df.vlan_y != 0, df.vlan_y,
                                  df.vlan)
>>>>>>> 847c7c28
        df['vlan'] = df.vlan.astype(int)

        df['portmode'] = np.where(df.adminState != 'up', '',
                                  df.portmode)
        # handle EOS and other VXLAN ports which treat the interface
        # as a trunk port, as opposed to the access port mode of
        # the upto Cumulus 4.2.x Vxlan ports
        vxlan_ports = df.type == "vxlan"
        df.loc[vxlan_ports, 'portmode'] = df.loc[vxlan_ports] \
            .apply(lambda x: 'trunk' if x['portmode'] == 'routed'
                   else x['portmode'], axis=1)
        return df.drop(columns=['portmode_y', 'vlan_y'],
                       errors='ignore')

    def _add_vlanlist(self, df: pd.DataFrame, **kwargs) -> pd.DataFrame():
        """Add list of active, unpruned VLANs on trunked ports

        :param df[pd.Dataframe]: The dataframe to add vlanList to
        :param kwargs[dict]: User specified dictionary of kwargs for host/ns/if
        :returns: original dataframe with vlanList col added
        """

        if df.empty:
            return df

        vlan_df = self._get_table_sqobj('vlan') \
                      .get(namespace=kwargs.get('namespace', []))

        if vlan_df.empty:
            df['vlanList'] = [[] for _ in range(len(df))]
            return df

        # Transform the list of VLANs from VLAN-oriented to interface oriented
        vlan_if_df = vlan_df.explode('interfaces') \
                            .groupby(by=['namespace', 'hostname',
                                         'interfaces'])['vlan'].unique() \
                            .reset_index() \
                            .rename(columns={'interfaces': 'ifname',
                                             'vlan': 'vlanList'})
        vlan_if_df = vlan_if_df.dropna(subset=['namespace', 'hostname'])

        vlan_if_df['vlanList'] = vlan_if_df.vlanList.apply(sorted)

        df = df.merge(vlan_if_df, how='left',
                      on=['namespace', 'hostname', 'ifname'])

        isnull = df.vlanList.isnull()
        df.loc[isnull, 'vlanList'] = pd.Series([[]] * isnull.sum()).values

        # Now remove the vlanList from all the access and routed ports
        # We leave them on the unknown ports because we may not have gotten
        # the config data to identify the port mode
        not_trunk = df.portmode.isin(["access", "routed"])
        df.loc[not_trunk, 'vlanList'] = pd.Series(
            [[]] * not_trunk.sum()).values

        return df<|MERGE_RESOLUTION|>--- conflicted
+++ resolved
@@ -65,11 +65,7 @@
             df = self._add_portmode(df, **kwargs)
 
         if vlan or "vlanList" in fields:
-<<<<<<< HEAD
-            df = self._add_vlanlist(df)
-=======
             df = self._add_vlanlist(df, **kwargs)
->>>>>>> 847c7c28
 
         if state or portmode:
             query_str = build_query_str([], self.schema, state=state,
@@ -255,7 +251,6 @@
 
         if_df = if_df.drop(columns=['description', 'routeDistinguisher',
                                     'interfaceMac'], errors='ignore')
-<<<<<<< HEAD
 
         # filter out loopback subinterfaces
         if 'loopback' not in iftype:
@@ -265,16 +260,6 @@
                 axis=1)]
 
         if_df = self._drop_junos_pifnames(if_df).reset_index()
-=======
-
-        # filter out loopback subinterfaces
-        if 'loopback' not in iftype:
-            lo_pattern = r'^(lo.*)|(.*oopback.*)$'
-            if_df = if_df[if_df.apply(
-                lambda x: re.match(lo_pattern, x.ifname) is None,
-                axis=1)]
-
-        if_df = self._drop_junos_pifnames(if_df).reset_index()
 
         if if_df.empty:
             if result != 'pass':
@@ -282,7 +267,6 @@
                 if_df['assertReason'] = 'No data'
 
             return if_df
->>>>>>> 847c7c28
 
         lldpobj = self._get_table_sqobj('lldp')
         mlagobj = self._get_table_sqobj('mlag')
@@ -494,12 +478,9 @@
         Returns:
             pd.DataFrame: updated dataframe
         """
-<<<<<<< HEAD
-=======
         if if_df.empty:
             return if_df
 
->>>>>>> 847c7c28
         # save the parent interface name in pifname column
         if_df['pifname'] = if_df.apply(
             lambda x: x['ifname'].split('.')[0]
@@ -628,13 +609,8 @@
 
         df.loc[df.ifname == "bridge", 'portmode'] = ''
         if 'vlan_y' in df.columns:
-<<<<<<< HEAD
-            df['vlan'] = np.where(df.vlan_y.isnull(), df.vlan,
-                                  df.vlan_y)
-=======
             df['vlan'] = np.where(df.vlan_y != 0, df.vlan_y,
                                   df.vlan)
->>>>>>> 847c7c28
         df['vlan'] = df.vlan.astype(int)
 
         df['portmode'] = np.where(df.adminState != 'up', '',

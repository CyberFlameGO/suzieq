--- conflicted
+++ resolved
@@ -1,10 +1,6 @@
-<<<<<<< HEAD
-SUZIEQ_VERSION = "0.15.0"
-=======
 #!/usr/bin/env python
 
-SUZIEQ_VERSION = "0.14.1"
+SUZIEQ_VERSION = "0.15.0"
 
 if __name__ == '__main__':
-    print(SUZIEQ_VERSION)
->>>>>>> 80de8e17
+    print(SUZIEQ_VERSION)